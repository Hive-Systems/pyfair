"""Exceedence curve for viewing threshold values"""

import matplotlib
import matplotlib.pyplot as plt
import numpy as np
import pandas as pd
import scipy.stats as stats

from matplotlib.ticker import StrMethodFormatter

from ..model.model import FairModel
from ..model.meta_model import FairMetaModel
from ..utility.fair_exception import FairException
from ..report.base_curve import FairBaseCurve


class FairExceedenceCurves(FairBaseCurve):
    """Plots one or more exceedence curves"""

    def __init__(self, model_or_iterable, currency_prefix='$'):
        # If it's just a model, make it a list.
        super().__init__()
        self._currency_prefix = currency_prefix
        self._input = self._input_check(model_or_iterable)

    def generate_image(self):
        """Main function for generating plots"""
        # Setup plots
        fig, axes = plt.subplots(1, 2, figsize=(16, 4))
        plt.subplots_adjust(bottom=.3)
        ax1, ax2 = axes
        # For each model, calculate and plot.
        legend_labels = []
        for name, model in self._input.items():
            legend_labels.append(name)
            data = model.export_results()
            # Get Risk Data
            risk = data['Risk']
            risk_max = risk.max()
            # Create feature space
            space = pd.Series(np.linspace(0, risk_max, 100))
            # Get X and Y for each calculation
            prob_xy = self._get_prob_data(space, risk)
            loss_xy = self._get_loss_data(space, risk)
            # Generate curves with x and y
            self._generate_prob_curve(name, ax1, *prob_xy)
            self._generate_loss_curve(name, ax2, *loss_xy)
        ax1.legend(legend_labels, frameon=False)
        ax2.legend(legend_labels, frameon=False)
        return (fig, (ax1, ax2))

    def _get_prob_data(self, space, risk):
        """Get the percentle score for each risk value"""
        quantiles = space.map(lambda x: stats.percentileofscore(risk, x))
        return (quantiles, space)

    def _get_loss_data(self, space, risk):
        """Get percentage of values under loss value for each value"""
        loss_ex = space.map(lambda value: (value < risk).mean())
        return (space, loss_ex * 100)    

    def _generate_prob_curve(self, name, ax, quantiles, space):
        """For each percentile, what is the expected loss?"""
        # Plot
        ax.plot(quantiles, space)
        # Style
        y_formatter = matplotlib.ticker.StrMethodFormatter(self._currency_prefix + '{x:,.0f}')
        ax.axes.yaxis.set_major_formatter(y_formatter)
        x_formatter = matplotlib.ticker.StrMethodFormatter('{x:,.0f}%')
        ax.axes.xaxis.set_major_formatter(x_formatter)
        ax.axes.set_title('Exceedence Probability Curve', fontsize=20)

    def _generate_loss_curve(self, name, ax, space, loss_expectancy):
        """For each dollar amount, what's the probability loss was exceeded?"""
        # Plot
        ax.plot(space, loss_expectancy)
        # Style
        ax.axes.yaxis.set_major_formatter(StrMethodFormatter('{x:,.0f}%'))
        ax.axes.xaxis.set_major_formatter(StrMethodFormatter(self._currency_prefix + '{x:,.0f}'))
        ax.axes.xaxis.set_tick_params(rotation=-45)
<<<<<<< HEAD
        ax.axes.xaxis.set_tick_params(left = 'true')
        #for tick in ax.axes.xaxis.get_major_ticks():
        #    tick.label.set_horizontalalignment('left')
=======
        for tick in ax.axes.xaxis.get_major_ticks():
            tick.label1.set_horizontalalignment('left')
>>>>>>> 62e51378
        ax.axes.set_title('Loss Exceedence Curve', fontsize=20)<|MERGE_RESOLUTION|>--- conflicted
+++ resolved
@@ -78,12 +78,7 @@
         ax.axes.yaxis.set_major_formatter(StrMethodFormatter('{x:,.0f}%'))
         ax.axes.xaxis.set_major_formatter(StrMethodFormatter(self._currency_prefix + '{x:,.0f}'))
         ax.axes.xaxis.set_tick_params(rotation=-45)
-<<<<<<< HEAD
         ax.axes.xaxis.set_tick_params(left = 'true')
-        #for tick in ax.axes.xaxis.get_major_ticks():
-        #    tick.label.set_horizontalalignment('left')
-=======
         for tick in ax.axes.xaxis.get_major_ticks():
             tick.label1.set_horizontalalignment('left')
->>>>>>> 62e51378
         ax.axes.set_title('Loss Exceedence Curve', fontsize=20)