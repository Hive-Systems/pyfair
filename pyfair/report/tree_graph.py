--- conflicted
+++ resolved
@@ -125,7 +125,7 @@
         supplied = row['status'] == 'Supplied'
         # Raw inputs will have a list
         if 'raw' in row.index:
-            if type(row['raw']) == list:
+            if isinstance(row['raw'], list):
                 raw = True
             else:
                 raw = False
@@ -141,10 +141,7 @@
             output = '\n'.join([
                 key + '  ' + value.rjust(value_just)
                 for key, value
-<<<<<<< HEAD
-=======
                 
->>>>>>> 62e51378
                 in data.items()
             ])
         elif supplied:
