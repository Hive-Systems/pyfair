--- conflicted
+++ resolved
@@ -2,9 +2,7 @@
 
 import pandas as pd
 
-import matplotlib
 import matplotlib.pyplot as plt
-
 from matplotlib.patches import Patch
 from matplotlib.patches import Rectangle
 from matplotlib.collections import PatchCollection
@@ -126,7 +124,7 @@
         supplied = row['status'] == 'Supplied'
         # Raw inputs will have a list
         if 'raw' in row.index:
-            if type(row['raw']) == list:
+            if isinstance(row['raw'], list):
                 raw = True
             else:
                 raw = False
@@ -142,10 +140,6 @@
             output = '\n'.join([
                 key + '  ' + value.rjust(value_just)
                 for key, value
-<<<<<<< HEAD
-=======
-                
->>>>>>> 62e51378
                 in data.items()
             ])
         elif supplied:
