--- conflicted
+++ resolved
@@ -103,14 +103,8 @@
         ax.axes.xaxis.set_major_formatter(StrMethodFormatter(self._currency_prefix + '{x:,.0f}'))
         ax.axes.xaxis.set_tick_params(rotation=-45)
         ax.set_ylabel('Frequency Histogram')
-<<<<<<< HEAD
-        ax.axes.xaxis.set_tick_params(left = 'true')
-        #for tick in ax.axes.xaxis.get_major_ticks():
-        #    tick.label.set_horizontalalignment('left')
-=======
         for tick in ax.axes.xaxis.get_major_ticks():
             tick.label1.set_horizontalalignment('left')
->>>>>>> 62e51378
         # Draw histrogram for each model
         legend_labels = []
         for name, model in self._input.items():
